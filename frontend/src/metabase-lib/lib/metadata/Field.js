/* @flow weak */

import Base from "./Base";
import Table from "./Table";

import { FieldIDDimension } from "../Dimension";

import { getFieldValues } from "metabase/lib/query/field";
import {
    isDate,
    isNumber,
    isNumeric,
    isBoolean,
    isString,
    isSummable,
    isCategory,
    isDimension,
    isMetric,
    isPK,
    isFK,
    isCoordinate,
    getIconForField,
    getFieldType
} from "metabase/lib/schema_metadata";

import type { FieldValues } from "metabase/meta/types/Field";

/**
 * Wrapper class for field metadata objects. Belongs to a Table.
 */
export default class Field extends Base {
    displayName: string;
    description: string;

    table: Table;

    fieldType() {
        return getFieldType(this);
    }

    isDate() {
        return isDate(this);
    }
    isNumber() {
        return isNumber(this);
    }
    isNumeric() {
        return isNumeric(this);
    }
    isBoolean() {
        return isBoolean(this);
    }
    isString() {
        return isString(this);
    }
    isSummable() {
        return isSummable(this);
    }
    isCategory() {
        return isCategory(this);
    }
    isMetric() {
        return isMetric(this);
    }

    isCompatibleWith(field: Field) {
        return this.isDate() === field.isDate() ||
            this.isNumeric() === field.isNumeric() ||
            this.id === field.id;
    }

    /**
     * Tells if this column can be used in a breakout
     * Currently returns `true` for everything expect for aggregation columns
     */
    isDimension() {
        return isDimension(this);
    }
    isID() {
        return isPK(this) || isFK(this);
    }
    isPK() {
        return isPK(this);
    }
    isFK() {
        return isFK(this);
    }

<<<<<<< HEAD
    isCoordinate() {
        return isCoordinate(this);
    }

    fieldValues(): Array<string> {
=======
    fieldValues(): FieldValues {
>>>>>>> e6635152
        return getFieldValues(this._object);
    }

    icon() {
        return getIconForField(this);
    }

    dimension() {
        return new FieldIDDimension(null, [this.id], this.metadata);
    }

    operator(op) {
        if (this.operators_lookup) {
            return this.operators_lookup[op];
        }
    }

    /**
     * Returns a default breakout MBQL clause for this field
     *
     * Tries to look up a default subdimension (like "Created At: Day" for "Created At" field)
     * and if it isn't found, uses the plain field id dimension (like "Product ID") as a fallback.
     */
    getDefaultBreakout = () => {
        const fieldIdDimension = this.dimension();
        const defaultSubDimension = fieldIdDimension.defaultDimension();
        if (defaultSubDimension) {
            return defaultSubDimension.mbql();
        } else {
            return fieldIdDimension.mbql();
        }
    };
}<|MERGE_RESOLUTION|>--- conflicted
+++ resolved
@@ -86,15 +86,11 @@
         return isFK(this);
     }
 
-<<<<<<< HEAD
     isCoordinate() {
         return isCoordinate(this);
     }
 
-    fieldValues(): Array<string> {
-=======
     fieldValues(): FieldValues {
->>>>>>> e6635152
         return getFieldValues(this._object);
     }
 
