/*@flow weak*/
import { fetchAlertsForQuestion } from "metabase/alert/alert";

declare var ace: any;

import { createAction } from "redux-actions";
import _ from "underscore";
import { assocIn, updateIn } from "icepick";

import * as Urls from "metabase/lib/urls";

import { createThunkAction } from "metabase/lib/redux";
import { push, replace } from "react-router-redux";
import { setErrorPage } from "metabase/redux/app";

import MetabaseAnalytics from "metabase/lib/analytics";
import {
  loadCard,
  startNewCard,
  deserializeCardFromUrl,
  serializeCardForUrl,
  cleanCopyCard,
  urlForCardState,
} from "metabase/lib/card";
import { open, shouldOpenInBlankWindow } from "metabase/lib/dom";
import { formatSQL } from "metabase/lib/formatting";
import { createQuery } from "metabase/lib/query";
import { syncQueryFields, getExistingFields } from "metabase/lib/dataset";
import { isPK } from "metabase/lib/types";
import Utils from "metabase/lib/utils";
import { getEngineNativeType, formatJsonQuery } from "metabase/lib/engine";
import { defer } from "metabase/lib/promise";
import Question from "metabase-lib/lib/Question";
import { cardIsEquivalent, cardQueryIsEquivalent } from "metabase/meta/Card";

import {
<<<<<<< HEAD
  getCard,
=======
  getDatabasesList,
>>>>>>> 10294b19
  getTableMetadata,
  getNativeDatabases,
  getQuestion,
  getOriginalQuestion,
  getOriginalCard,
  getIsEditing,
  getIsShowingDataReference,
  getTransformedSeries,
  getResultsMetadata,
  getFirstQueryResult,
  getIsPreviewing,
  getTableForeignKeys,
  getQueryBuilderMode,
} from "./selectors";

<<<<<<< HEAD
import { getDatabasesList, getMetadata } from "metabase/selectors/metadata";
=======
import { getTables, getMetadata } from "metabase/selectors/metadata";
>>>>>>> 10294b19

import { fetchDatabases } from "metabase/redux/metadata";

import { MetabaseApi, CardApi, UserApi } from "metabase/services";

import { parse as urlParse } from "url";
import querystring from "querystring";
import { getCardAfterVisualizationClick } from "metabase/visualizations/lib/utils";

import type { Card } from "metabase/meta/types/Card";
import StructuredQuery from "metabase-lib/lib/queries/StructuredQuery";
import NativeQuery from "metabase-lib/lib/queries/NativeQuery";
import { getPersistableDefaultSettingsForSeries } from "metabase/visualizations/lib/settings/visualization";
import { clearRequestState } from "metabase/redux/requests";

import Questions from "metabase/entities/questions";
import Tables from "metabase/entities/tables";

type UiControls = {
  isEditing?: boolean,
  isShowingTemplateTagsEditor?: boolean,
  isShowingNewbModal?: boolean,
  isShowingTutorial?: boolean,
  queryBuilderMode?: "view" | "notebook",
};

const PREVIEW_RESULT_LIMIT = 10;

const getTemplateTagCount = (question: Question) => {
  const query = question.query();
  return query instanceof NativeQuery ? query.templateTags().length : 0;
};

export const SET_UI_CONTROLS = "metabase/qb/SET_UI_CONTROLS";
export const setUIControls = createAction(SET_UI_CONTROLS);

export const setQueryBuilderMode = queryBuilderMode => async dispatch => {
  await dispatch(
    setUIControls({
      queryBuilderMode,
      isShowingChartSettingsSidebar: false,
    }),
  );
  await dispatch(updateUrl());
};

export const SET_CURRENT_STATE = "metabase/qb/SET_CURRENT_STATE";
const setCurrentState = createAction(SET_CURRENT_STATE);

function getQueryBuilderModeFromLocation(location) {
  return location.pathname.endsWith("/notebook") ? "notebook" : "view";
}

export const POP_STATE = "metabase/qb/POP_STATE";
export const popState = createThunkAction(
  POP_STATE,
  location => async (dispatch, getState) => {
    const { card } = getState().qb;
    if (location.state && location.state.card) {
      if (!Utils.equals(card, location.state.card)) {
        dispatch(setCardAndRun(location.state.card, false));
        dispatch(setCurrentState(location.state));
      }
    }
    dispatch(setQueryBuilderMode(getQueryBuilderModeFromLocation(location)));
  },
);

export const CREATE_PUBLIC_LINK = "metabase/card/CREATE_PUBLIC_LINK";
export const createPublicLink = createAction(CREATE_PUBLIC_LINK, ({ id }) =>
  CardApi.createPublicLink({ id }),
);

export const DELETE_PUBLIC_LINK = "metabase/card/DELETE_PUBLIC_LINK";
export const deletePublicLink = createAction(DELETE_PUBLIC_LINK, ({ id }) =>
  CardApi.deletePublicLink({ id }),
);

export const UPDATE_ENABLE_EMBEDDING = "metabase/card/UPDATE_ENABLE_EMBEDDING";
export const updateEnableEmbedding = createAction(
  UPDATE_ENABLE_EMBEDDING,
  ({ id }, enable_embedding) => CardApi.update({ id, enable_embedding }),
);

export const UPDATE_EMBEDDING_PARAMS = "metabase/card/UPDATE_EMBEDDING_PARAMS";
export const updateEmbeddingParams = createAction(
  UPDATE_EMBEDDING_PARAMS,
  ({ id }, embedding_params) => CardApi.update({ id, embedding_params }),
);

// TODO Atte Keinänen 6/8/17: Should use the stored question by default instead of requiring an explicit `card` parameter
export const UPDATE_URL = "metabase/qb/UPDATE_URL";
export const updateUrl = createThunkAction(
  UPDATE_URL,
  (card, { dirty, replaceState, preserveParameters = true } = {}) => (
    dispatch,
    getState,
  ) => {
    let question;
    if (card == undefined) {
      card = getCard(getState());
      question = getQuestion(getState());
    } else {
      question = new Question(getMetadata(getState()), card);
    }
    if (dirty == undefined) {
      const originalQuestion = getOriginalQuestion(getState());
      dirty =
        !originalQuestion ||
        (originalQuestion && question.isDirtyComparedTo(originalQuestion));
    }

    const queryBuilderMode = getQueryBuilderMode(getState());

    let copy = cleanCopyCard(card);
    console.log("updateUrl", copy);

    let newState = {
      card: copy,
      cardId: copy.id,
      serializedCard: serializeCardForUrl(copy),
    };
    const { currentState } = getState().qb;

    let url = urlForCardState(newState, dirty);

    const urlParsed = urlParse(url);
    const locationDescriptor = {
      pathname:
        urlParsed.pathname +
        (queryBuilderMode === "view" ? "" : "/" + queryBuilderMode),
      search: preserveParameters ? window.location.search : "",
      hash: urlParsed.hash,
      state: newState,
    };

    const isSameURL =
      locationDescriptor.pathname === window.location.pathname &&
      (locationDescriptor.search || "") === (window.location.search || "") &&
      (locationDescriptor.hash || "") === (window.location.hash || "");
    const isSameCard =
      currentState && currentState.serializedCard === newState.serializedCard;

    if (isSameCard && isSameURL) {
      return;
    }

    if (replaceState == undefined) {
      // if the serialized card is identical replace the previous state instead of adding a new one
      // e.x. when saving a new card we want to replace the state and URL with one with the new card ID
      replaceState = isSameCard || isSameURL;
    }

    // this is necessary because we can't get the state from history.state
    dispatch(setCurrentState(newState));
    if (replaceState) {
      dispatch(replace(locationDescriptor));
    } else {
      dispatch(push(locationDescriptor));
    }
  },
);

export const REDIRECT_TO_NEW_QUESTION_FLOW =
  "metabase/qb/REDIRECT_TO_NEW_QUESTION_FLOW";
export const redirectToNewQuestionFlow = createThunkAction(
  REDIRECT_TO_NEW_QUESTION_FLOW,
  () => (dispatch, getState) => dispatch(replace("/question/new")),
);

export const RESET_QB = "metabase/qb/RESET_QB";
export const resetQB = createAction(RESET_QB);

export const INITIALIZE_QB = "metabase/qb/INITIALIZE_QB";
export const initializeQB = (location, params) => {
  return async (dispatch, getState) => {
    // do this immediately to ensure old state is cleared before the user sees it
    dispatch(resetQB());
    dispatch(cancelQuery());

    const { currentUser } = getState();

    let card, databasesList, originalCard;
    let uiControls: UiControls = {
      isEditing: false,
      isShowingTemplateTagsEditor: false,
      queryBuilderMode: getQueryBuilderModeFromLocation(location),
    };

    // always start the QB by loading up the databases for the application
    try {
      await dispatch(fetchDatabases());
      databasesList = getDatabasesList(getState());
    } catch (error) {
      console.error("error fetching dbs", error);
      // NOTE: don't actually error if dbs can't be fetched for some reason,
      // we may still be able to run the query
      // NOTE: for some reason previously fetchDatabases would fall back to []
      // if there was an API error so this would never be hit
      // dispatch(setErrorPage(error));
      // return { uiControls };
    }

    // load up or initialize the card we'll be working on
    let options = {};
    let serializedCard;
    // hash can contain either query params starting with ? or a base64 serialized card
    if (location.hash) {
      let hash = location.hash.replace(/^#/, "");
      if (hash.charAt(0) === "?") {
        options = querystring.parse(hash.substring(1));
      } else {
        serializedCard = hash;
      }
    }
    const sampleDataset = _.findWhere(databasesList, { is_sample: true });

    let preserveParameters = false;
    if (params.cardId || serializedCard) {
      // existing card being loaded
      try {
        // if we have a serialized card then unpack it and use it
        card = serializedCard ? deserializeCardFromUrl(serializedCard) : {};

        // load the card either from `cardId` parameter or the serialized card
        if (params.cardId) {
          card = await loadCard(params.cardId);
          // when we are loading from a card id we want an explicit clone of the card we loaded which is unmodified
          originalCard = Utils.copy(card);
          // for showing the "started from" lineage correctly when adding filters/breakouts and when going back and forth
          // in browser history, the original_card_id has to be set for the current card (simply the id of card itself for now)
          card.original_card_id = card.id;
        } else if (card.original_card_id) {
          // deserialized card contains the card id, so just populate originalCard
          originalCard = await loadCard(card.original_card_id);
          // if the cards are equal then show the original
          if (cardIsEquivalent(card, originalCard)) {
            card = Utils.copy(originalCard);
          }
        }

        MetabaseAnalytics.trackEvent(
          "QueryBuilder",
          "Query Loaded",
          card.dataset_query.type,
        );

        // if we have deserialized card from the url AND loaded a card by id then the user should be dropped into edit mode
        uiControls.isEditing = !!options.edit;

        // if this is the users first time loading a saved card on the QB then show them the newb modal
        if (params.cardId && currentUser.is_qbnewb) {
          uiControls.isShowingNewbModal = true;
          MetabaseAnalytics.trackEvent("QueryBuilder", "Show Newb Modal");
        }

        if (card.archived) {
          // use the error handler in App.jsx for showing "This question has been archived" message
          dispatch(
            setErrorPage({
              data: {
                error_code: "archived",
              },
              context: "query-builder",
            }),
          );
          card = null;
        }

        preserveParameters = true;
      } catch (error) {
        console.warn("initializeQb failed because of an error:", error);
        card = null;
        dispatch(setErrorPage(error));
      }
    } else if (options.tutorial !== undefined && sampleDataset) {
      // we are launching the QB tutorial
      card = startNewCard("query", sampleDataset.id);

      uiControls.isShowingTutorial = true;
      MetabaseAnalytics.trackEvent("QueryBuilder", "Tutorial Start", true);
    } else {
      // we are starting a new/empty card
      // if no options provided in the hash, redirect to the new question flow
      if (
        !options.db &&
        !options.table &&
        !options.segment &&
        !options.metric
      ) {
        await dispatch(redirectToNewQuestionFlow());
        return;
      }

      const databaseId = options.db ? parseInt(options.db) : undefined;
      card = startNewCard("query", databaseId);

      // initialize parts of the query based on optional parameters supplied
      if (options.table != undefined && card.dataset_query.query) {
        card.dataset_query.query["source-table"] = parseInt(options.table);
      }

      if (options.segment != undefined && card.dataset_query.query) {
        card.dataset_query.query.filter = [
          "and",
          ["segment", parseInt(options.segment)],
        ];
      }

      if (options.metric != undefined && card.dataset_query.query) {
        card.dataset_query.query.aggregation = [
          "metric",
          parseInt(options.metric),
        ];
      }

      MetabaseAnalytics.trackEvent(
        "QueryBuilder",
        "Query Started",
        card.dataset_query.type,
      );
    }

    // if it's a new MBQL query, start in worksheet mode
    if (
      card.dataset_query.type === "query" &&
      card.dataset_query.database == null
    ) {
      uiControls.queryBuilderMode = "notebook";
    }

    /**** All actions are dispatched here ****/

    // Update the question to Redux state together with the initial state of UI controls
    dispatch.action(INITIALIZE_QB, {
      card,
      originalCard,
      uiControls,
    });

    // Fetch alerts for the current question if the question is saved
    card && card.id && dispatch(fetchAlertsForQuestion(card.id));

    // Fetch the question metadata
    card && dispatch(loadMetadataForCard(card));

    const question = card && new Question(getMetadata(getState()), card);

    // if we have loaded up a card that we can run then lets kick that off as well
    if (question) {
      if (question.canRun()) {
        // NOTE: timeout to allow Parameters widget to set parameterValues
        setTimeout(
          () =>
            // TODO Atte Keinänen 5/31/17: Check if it is dangerous to create a question object without metadata
            dispatch(runQuestionQuery({ shouldUpdateUrl: false })),
          0,
        );
      }

      // clean up the url and make sure it reflects our card state
      dispatch(
        updateUrl(card, {
          replaceState: true,
          preserveParameters,
        }),
      );
    }
  };
};

export const TOGGLE_DATA_REFERENCE = "metabase/qb/TOGGLE_DATA_REFERENCE";
export const toggleDataReference = createAction(TOGGLE_DATA_REFERENCE, () => {
  MetabaseAnalytics.trackEvent("QueryBuilder", "Toggle Data Reference");
});

export const TOGGLE_TEMPLATE_TAGS_EDITOR =
  "metabase/qb/TOGGLE_TEMPLATE_TAGS_EDITOR";
export const toggleTemplateTagsEditor = createAction(
  TOGGLE_TEMPLATE_TAGS_EDITOR,
  () => {
    MetabaseAnalytics.trackEvent("QueryBuilder", "Toggle Template Tags Editor");
  },
);

export const SET_IS_SHOWING_TEMPLATE_TAGS_EDITOR =
  "metabase/qb/SET_IS_SHOWING_TEMPLATE_TAGS_EDITOR";
export const setIsShowingTemplateTagsEditor = isShowingTemplateTagsEditor => ({
  type: SET_IS_SHOWING_TEMPLATE_TAGS_EDITOR,
  isShowingTemplateTagsEditor,
});

export const setIsPreviewing = isPreviewing => ({
  type: SET_UI_CONTROLS,
  payload: { isPreviewing },
});

export const setIsNativeEditorOpen = isNativeEditorOpen => ({
  type: SET_UI_CONTROLS,
  payload: { isNativeEditorOpen },
});

export const CLOSE_QB_TUTORIAL = "metabase/qb/CLOSE_QB_TUTORIAL";
export const closeQbTutorial = createAction(CLOSE_QB_TUTORIAL, () => {
  MetabaseAnalytics.trackEvent("QueryBuilder", "Tutorial Close");
});

export const CLOSE_QB_NEWB_MODAL = "metabase/qb/CLOSE_QB_NEWB_MODAL";
export const closeQbNewbModal = createThunkAction(CLOSE_QB_NEWB_MODAL, () => {
  return async (dispatch, getState) => {
    // persist the fact that this user has seen the NewbModal
    const { currentUser } = getState();
    await UserApi.update_qbnewb({ id: currentUser.id });
    MetabaseAnalytics.trackEvent("QueryBuilder", "Close Newb Modal");
  };
});

// TODO Atte Keinänen 6/8/17: Could (should?) use the stored question by default instead of always requiring the explicit `card` parameter
export const LOAD_METADATA_FOR_CARD = "metabase/qb/LOAD_METADATA_FOR_CARD";
export const loadMetadataForCard = createThunkAction(
  LOAD_METADATA_FOR_CARD,
  card => {
    return async (dispatch, getState) => {
      // Short-circuit if we're in a weird state where the card isn't completely loaded
      if (!card || !card.dataset_query) {
        return;
      }
      const query = new Question(getMetadata(getState()), card).query();
      if (query instanceof StructuredQuery) {
        try {
          const sourceTable = query.sourceTable();
          if (sourceTable) {
            await Promise.all([
              dispatch(Tables.actions.fetchTableMetadata(sourceTable)),
              dispatch(Tables.actions.fetchForeignKeys(sourceTable)),
            ]);
          }
          await Promise.all(
            query
              .dependentTableIds()
              .map(id => dispatch(Tables.actions.fetchMetadata({ id }))),
          );
        } catch (e) {
          console.error("Error loading metadata for card", e);
          throw e;
        }
      }
    };
  },
);

function updateVisualizationSettings(
  card,
  isEditing,
  display,
  vizSettings,
  result,
) {
  // don't need to store undefined
  vizSettings = Utils.copy(vizSettings);
  for (const name in vizSettings) {
    if (vizSettings[name] === undefined) {
      delete vizSettings[name];
    }
  }

  // make sure that something actually changed
  if (
    card.display === display &&
    _.isEqual(card.visualization_settings, vizSettings)
  ) {
    return card;
  }

  let updatedCard = Utils.copy(card);

  // when the visualization changes on saved card we change this into a new card w/ a known starting point
  if (!isEditing && updatedCard.id) {
    delete updatedCard.id;
    delete updatedCard.name;
    delete updatedCard.description;
  }

  updatedCard.display = display;
  updatedCard.visualization_settings = vizSettings;

  if (result && result.data && result.data.cols) {
    syncQueryFields(updatedCard, result.data.cols);
  }

  return updatedCard;
}

export const SET_CARD_VISUALIZATION = "metabase/qb/SET_CARD_VISUALIZATION";
export const setCardVisualization = createThunkAction(
  SET_CARD_VISUALIZATION,
  display => {
    return (dispatch, getState) => {
      const {
        qb: { card, uiControls },
      } = getState();
      let updatedCard = updateVisualizationSettings(
        card,
        uiControls.isEditing,
        display,
        card.visualization_settings,
        getFirstQueryResult(getState()),
      );
      dispatch(updateUrl(updatedCard, { dirty: true }));
      return updatedCard;
    };
  },
);

export const UPDATE_CARD_VISUALIZATION_SETTINGS =
  "metabase/qb/UPDATE_CARD_VISUALIZATION_SETTINGS";
export const updateCardVisualizationSettings = createThunkAction(
  UPDATE_CARD_VISUALIZATION_SETTINGS,
  settings => {
    return (dispatch, getState) => {
      const {
        qb: { card, uiControls },
      } = getState();
      let updatedCard = updateVisualizationSettings(
        card,
        uiControls.isEditing,
        card.display,
        { ...card.visualization_settings, ...settings },
        getFirstQueryResult(getState()),
      );
      dispatch(updateUrl(updatedCard, { dirty: true }));
      return updatedCard;
    };
  },
);

export const REPLACE_ALL_CARD_VISUALIZATION_SETTINGS =
  "metabase/qb/REPLACE_ALL_CARD_VISUALIZATION_SETTINGS";
export const replaceAllCardVisualizationSettings = createThunkAction(
  REPLACE_ALL_CARD_VISUALIZATION_SETTINGS,
  settings => {
    return (dispatch, getState) => {
      const {
        qb: { card, uiControls },
      } = getState();
      let updatedCard = updateVisualizationSettings(
        card,
        uiControls.isEditing,
        card.display,
        settings,
        getFirstQueryResult(getState()),
      );
      dispatch(updateUrl(updatedCard, { dirty: true, replaceState: true }));
      return updatedCard;
    };
  },
);

export const UPDATE_TEMPLATE_TAG = "metabase/qb/UPDATE_TEMPLATE_TAG";
export const updateTemplateTag = createThunkAction(
  UPDATE_TEMPLATE_TAG,
  templateTag => {
    return (dispatch, getState) => {
      const {
        qb: { card, uiControls },
      } = getState();

      let updatedCard = Utils.copy(card);

      // when the query changes on saved card we change this into a new query w/ a known starting point
      if (!uiControls.isEditing && updatedCard.id) {
        delete updatedCard.id;
        delete updatedCard.name;
        delete updatedCard.description;
      }

      // using updateIn instead of assocIn due to not preserving order of keys
      return updateIn(
        updatedCard,
        ["dataset_query", "native", "template-tags"],
        tags => ({ ...tags, [templateTag.name]: templateTag }),
      );
    };
  },
);

export const SET_PARAMETER_VALUE = "metabase/qb/SET_PARAMETER_VALUE";
export const setParameterValue = createAction(
  SET_PARAMETER_VALUE,
  (parameterId, value) => {
    return { id: parameterId, value };
  },
);

// reloadCard
export const RELOAD_CARD = "metabase/qb/RELOAD_CARD";
export const reloadCard = createThunkAction(RELOAD_CARD, () => {
  return async (dispatch, getState) => {
    // clone
    let card = Utils.copy(getOriginalCard(getState()));

    dispatch(loadMetadataForCard(card));

    // we do this to force the indication of the fact that the card should not be considered dirty when the url is updated
    dispatch(
      runQuestionQuery({ overrideWithCard: card, shouldUpdateUrl: false }),
    );
    dispatch(updateUrl(card, { dirty: false }));

    return card;
  };
});

/**
 * `setCardAndRun` is used when:
 *     - navigating browser history
 *     - clicking in the entity details view
 *     - `navigateToNewCardInsideQB` is being called (see below)
 */
export const SET_CARD_AND_RUN = "metabase/qb/SET_CARD_AND_RUN";
export const setCardAndRun = (nextCard, shouldUpdateUrl = true) => {
  return async (dispatch, getState) => {
    // clone
    const card = Utils.copy(nextCard);

    const originalCard = card.original_card_id
      ? // If the original card id is present, dynamically load its information for showing lineage
        await loadCard(card.original_card_id)
      : // Otherwise, use a current card as the original card if the card has been saved
      // This is needed for checking whether the card is in dirty state or not
      card.id
      ? card
      : null;

    // Update the card and originalCard before running the actual query
    dispatch.action(SET_CARD_AND_RUN, { card, originalCard });
    dispatch(runQuestionQuery({ shouldUpdateUrl }));

    // Load table & database metadata for the current question
    dispatch(loadMetadataForCard(card));
  };
};

/**
 * User-triggered events that are handled with this action:
 *     - clicking a legend:
 *         * series legend (multi-aggregation, multi-breakout, multiple questions)
 *     - clicking the visualization itself
 *         * drill-through (single series, multi-aggregation, multi-breakout, multiple questions)
 *         * (not in 0.24.2 yet: drag on line/area/bar visualization)
 *     - clicking an action widget action
 *
 * All these events can be applied either for an unsaved question or a saved question.
 */
export const NAVIGATE_TO_NEW_CARD = "metabase/qb/NAVIGATE_TO_NEW_CARD";
export const navigateToNewCardInsideQB = createThunkAction(
  NAVIGATE_TO_NEW_CARD,
  ({ nextCard, previousCard }) => {
    return async (dispatch, getState) => {
      if (cardIsEquivalent(previousCard, nextCard)) {
        // This is mainly a fallback for scenarios where a visualization legend is clicked inside QB
        dispatch(setCardAndRun(await loadCard(nextCard.id)));
      } else {
        const card = getCardAfterVisualizationClick(nextCard, previousCard);
        const url = Urls.question(null, card);
        if (shouldOpenInBlankWindow(url, { blankOnMetaKey: true })) {
          open(url);
        } else {
          if (!cardQueryIsEquivalent(previousCard, nextCard)) {
            // clear the query result so we don't try to display the new visualization before running the new query
            dispatch(clearQueryResult());
          }
          dispatch(setCardAndRun(card));
        }
      }
    };
  },
);

// TODO Atte Keinänen 6/2/2017 See if we should stick to `updateX` naming convention instead of `setX` in all Redux actions
// We talked with Tom that `setX` method names could be reserved to metabase-lib classes

/**
 * Replaces the currently actived question with the given Question object.
 * Also shows/hides the template tag editor if the number of template tags has changed.
 */
export const UPDATE_QUESTION = "metabase/qb/UPDATE_QUESTION";
export const updateQuestion = (
  newQuestion,
  { doNotClearNameAndId = false, run = false } = {},
) => {
  return async (dispatch, getState) => {
    const oldQuestion = getQuestion(getState());

    // TODO Atte Keinänen 6/2/2017 Ways to have this happen automatically when modifying a question?
    // Maybe the Question class or a QB-specific question wrapper class should know whether it's being edited or not?
    if (
      !doNotClearNameAndId &&
      !getIsEditing(getState()) &&
      newQuestion.isSaved()
    ) {
      newQuestion = newQuestion.withoutNameAndId();
    }

    // Replace the current question with a new one
    await dispatch.action(UPDATE_QUESTION, { card: newQuestion.card() });

    // See if the template tags editor should be shown/hidden
    const oldTagCount = getTemplateTagCount(oldQuestion);
    const newTagCount = getTemplateTagCount(newQuestion);
    if (newTagCount > oldTagCount) {
      dispatch(setIsShowingTemplateTagsEditor(true));
    } else if (newTagCount === 0 && !getIsShowingDataReference(getState())) {
      dispatch(setIsShowingTemplateTagsEditor(false));
    }

    if (
      !_.isEqual(
        oldQuestion.query().dependentTableIds(),
        newQuestion.query().dependentTableIds(),
      )
    ) {
      dispatch(loadMetadataForCard(newQuestion.card()));
    }

    // run updated query
    if (run) {
      dispatch(runQuestionQuery());
    }
  };
};

export const API_CREATE_QUESTION = "metabase/qb/API_CREATE_QUESTION";
export const apiCreateQuestion = question => {
  return async (dispatch, getState) => {
    // Needed for persisting visualization columns for pulses/alerts, see #6749
    const series = getTransformedSeries(getState());
    const questionWithVizSettings = series
      ? getQuestionWithDefaultVisualizationSettings(question, series)
      : question;

    let resultsMetadata = getResultsMetadata(getState());
    const createdQuestion = await questionWithVizSettings
      .setQuery(question.query().clean())
      .setResultsMetadata(resultsMetadata)
      .reduxCreate(dispatch);

    // remove the databases in the store that are used to populate the QB databases list.
    // This is done when saving a Card because the newly saved card will be eligible for use as a source query
    // so we want the databases list to be re-fetched next time we hit "New Question" so it shows up
    dispatch(clearRequestState({ statePath: ["entities", "databases"] }));

    dispatch(updateUrl(createdQuestion.card(), { dirty: false }));
    MetabaseAnalytics.trackEvent(
      "QueryBuilder",
      "Create Card",
      createdQuestion.query().datasetQuery().type,
    );

    dispatch.action(API_CREATE_QUESTION, createdQuestion.card());
  };
};

export const API_UPDATE_QUESTION = "metabase/qb/API_UPDATE_QUESTION";
export const apiUpdateQuestion = question => {
  return async (dispatch, getState) => {
    question = question || getQuestion(getState());

    // Needed for persisting visualization columns for pulses/alerts, see #6749
    const series = getTransformedSeries(getState());
    const questionWithVizSettings = series
      ? getQuestionWithDefaultVisualizationSettings(question, series)
      : question;

    let resultsMetadata = getResultsMetadata(getState());
    const updatedQuestion = await questionWithVizSettings
      .setQuery(question.query().clean())
      .setResultsMetadata(resultsMetadata)
      .reduxUpdate(dispatch);

    // reload the question alerts for the current question
    // (some of the old alerts might be removed during update)
    await dispatch(fetchAlertsForQuestion(updatedQuestion.id()));

    // remove the databases in the store that are used to populate the QB databases list.
    // This is done when saving a Card because the newly saved card will be eligible for use as a source query
    // so we want the databases list to be re-fetched next time we hit "New Question" so it shows up
    dispatch(clearRequestState({ statePath: ["entities", "databases"] }));

    dispatch(updateUrl(updatedQuestion.card(), { dirty: false }));
    MetabaseAnalytics.trackEvent(
      "QueryBuilder",
      "Update Card",
      updatedQuestion.query().datasetQuery().type,
    );

    dispatch.action(API_UPDATE_QUESTION, updatedQuestion.card());
  };
};

// setDatasetQuery
// TODO Atte Keinänen 6/1/17: Deprecated, superseded by updateQuestion
export const SET_DATASET_QUERY = "metabase/qb/SET_DATASET_QUERY";
export const setDatasetQuery = createThunkAction(
  SET_DATASET_QUERY,
  (datasetQuery, run = false) => (dispatch, getState) => {
    const question = getQuestion(getState());
    dispatch(updateQuestion(question.setDatasetQuery(datasetQuery), { run }));
  },
);

// setQueryMode
export const SET_QUERY_MODE = "metabase/qb/SET_QUERY_MODE";
export const setQueryMode = createThunkAction(SET_QUERY_MODE, type => {
  return (dispatch, getState) => {
    // TODO Atte Keinänen 6/1/17: Should use `queryResults` instead
    const {
      qb: { card, uiControls },
    } = getState();
    const queryResult = getFirstQueryResult(getState());
    const tableMetadata = getTableMetadata(getState());

    // if the type didn't actually change then nothing has been modified
    if (type === card.dataset_query.type) {
      return card;
    }

    // if we are going from MBQL -> Native then attempt to carry over the query
    if (
      type === "native" &&
      queryResult &&
      queryResult.data &&
      queryResult.data.native_form
    ) {
      let updatedCard = Utils.copy(card);
      let datasetQuery = updatedCard.dataset_query;
      let nativeQuery = _.pick(
        queryResult.data.native_form,
        "query",
        "collection",
      );

      // when the driver requires JSON we need to stringify it because it's been parsed already
      if (getEngineNativeType(tableMetadata.db.engine) === "json") {
        nativeQuery.query = formatJsonQuery(
          queryResult.data.native_form.query,
          tableMetadata.db.engine,
        );
      } else {
        nativeQuery.query = formatSQL(nativeQuery.query);
      }

      datasetQuery.type = "native";
      datasetQuery.native = nativeQuery;
      delete datasetQuery.query;

      // when the query changes on saved card we change this into a new query w/ a known starting point
      if (!uiControls.isEditing && updatedCard.id) {
        delete updatedCard.id;
        delete updatedCard.name;
        delete updatedCard.description;
      }

      updatedCard.dataset_query = datasetQuery;

      dispatch(loadMetadataForCard(updatedCard));

      MetabaseAnalytics.trackEvent("QueryBuilder", "MBQL->Native");

      return updatedCard;

      // we are translating an empty query
    } else {
      let databaseId = card.dataset_query.database;

      // only carry over the database id if the user can write native queries
      if (type === "native") {
        let nativeDatabases = getNativeDatabases(getState());
        if (!_.findWhere(nativeDatabases, { id: databaseId })) {
          databaseId =
            nativeDatabases.length > 0 ? nativeDatabases[0].id : null;
        }
      }

      let newCard = startNewCard(type, databaseId);

      dispatch(loadMetadataForCard(newCard));

      return newCard;
    }
  };
});

// TODO Atte Keinänen: The heavy lifting should be moved to StructuredQuery and NativeQuery
// Question.js could possibly provide a helper method like `Question.setDatabaseId` that delegates it to respective query classes

// setQueryDatabase
export const SET_QUERY_DATABASE = "metabase/qb/SET_QUERY_DATABASE";
export const setQueryDatabase = createThunkAction(
  SET_QUERY_DATABASE,
  databaseId => {
    return async (dispatch, getState) => {
      const {
        qb: { card, uiControls },
      } = getState();

      // picking the same database doesn't change anything
      if (databaseId === card.dataset_query.database) {
        return card;
      }

      let existingQuery = card.dataset_query.native
        ? card.dataset_query.native.query
        : undefined;
      if (!uiControls.isEditing) {
        let updatedCard = startNewCard(card.dataset_query.type, databaseId);
        if (existingQuery) {
          updatedCard.dataset_query.native.query = existingQuery;
          updatedCard.dataset_query.native["template-tags"] =
            card.dataset_query.native["template-tags"];
        }

        // set the initial collection for the query if this is a native query
        // this is only used for Mongo queries which need to be ran against a specific collection
        const question = new Question(getMetadata(getState()), updatedCard);
        const query = question.query();
        if (query instanceof NativeQuery && query.requiresTable()) {
          const tables = query.tables();
          if (tables && tables.length > 0) {
            updatedCard.dataset_query.native.collection = tables[0].name;
          }
        }

        dispatch(loadMetadataForCard(updatedCard));

        return updatedCard;
      } else {
        // if we are editing a saved query we don't want to replace the card, so just start a fresh query only
        // TODO: should this clear the visualization as well?
        let updatedCard = Utils.copy(card);
        updatedCard.dataset_query = createQuery(
          card.dataset_query.type,
          databaseId,
        );
        if (existingQuery) {
          updatedCard.dataset_query.native.query = existingQuery;
          updatedCard.dataset_query.native["template-tags"] =
            card.dataset_query.native["template-tags"];
        }

        dispatch(loadMetadataForCard(updatedCard));

        return updatedCard;
      }
    };
  },
);

// TODO Atte Keinänen: The heavy lifting should be moved to StructuredQuery and NativeQuery
// Question.js could possibly provide a helper method like `Question.setSourceTable` that delegates it to respective query classes

// setQuerySourceTable
export const SET_QUERY_SOURCE_TABLE = "metabase/qb/SET_QUERY_SOURCE_TABLE";
export const setQuerySourceTable = createThunkAction(
  SET_QUERY_SOURCE_TABLE,
  sourceTable => {
    return async (dispatch, getState) => {
      const {
        qb: { card, uiControls },
      } = getState();

      // this will either be the id or an object with an id
      const tableId = sourceTable.id || sourceTable;

      // if the table didn't actually change then nothing is modified
      if (tableId === card.dataset_query.query["source-table"]) {
        return card;
      }

      // find the database associated with this table
      let databaseId;
      if (_.isObject(sourceTable)) {
        databaseId = sourceTable.db_id;
      } else {
        const table = getMetadata(getState()).table(tableId);
        if (table) {
          databaseId = table.db_id;
        }
      }

      let updatedCard;
      if (!uiControls.isEditing) {
        updatedCard = startNewCard(
          card.dataset_query.type,
          databaseId,
          tableId,
        );
      } else {
        // if we are editing a saved query we don't want to replace the card, so just start a fresh query only
        // TODO: should this clear the visualization as well?
        updatedCard = {
          ...card,
          dataset_query: createQuery(
            card.dataset_query.type,
            databaseId,
            tableId,
          ),
        };
      }

      // load up all the table metadata
      dispatch(loadMetadataForCard(updatedCard));

      return updatedCard;
    };
  },
);

/**
 * Queries the result for the currently active question or alternatively for the card provided in `overrideWithCard`.
 * The API queries triggered by this action creator can be cancelled using the deferred provided in RUN_QUERY action.
 */
export type RunQueryParams = {
  shouldUpdateUrl?: boolean,
  ignoreCache?: boolean, // currently only implemented for saved cards
  overrideWithCard?: Card, // override the current question with the provided card
};
export const RUN_QUERY = "metabase/qb/RUN_QUERY";
export const runQuestionQuery = ({
  shouldUpdateUrl = true,
  ignoreCache = false,
  overrideWithCard,
}: RunQueryParams = {}) => {
  return async (dispatch, getState) => {
    const questionFromCard = (c: Card): Question =>
      c && new Question(getMetadata(getState()), c);

    let question: Question = overrideWithCard
      ? questionFromCard(overrideWithCard)
      : getQuestion(getState());
    const originalQuestion: ?Question = getOriginalQuestion(getState());

    const cardIsDirty = originalQuestion
      ? question.isDirtyComparedTo(originalQuestion)
      : true;

    if (shouldUpdateUrl) {
      dispatch(updateUrl(question.card(), { dirty: cardIsDirty }));
    }

    if (getIsPreviewing(getState())) {
      question = question.setDatasetQuery(
        assocIn(
          question.datasetQuery(),
          ["constraints", "max-results"],
          PREVIEW_RESULT_LIMIT,
        ),
      );
    }

    const startTime = new Date();
    const cancelQueryDeferred = defer();

    question
      .apiGetResults({
        cancelDeferred: cancelQueryDeferred,
        isDirty: cardIsDirty,
      })
      .then(queryResults =>
        dispatch(queryCompleted(question.card(), queryResults)),
      )
      .catch(error => dispatch(queryErrored(startTime, error)));

    MetabaseAnalytics.trackEvent(
      "QueryBuilder",
      "Run Query",
      question.query().datasetQuery().type,
    );

    // TODO Move this out from Redux action asap
    // HACK: prevent SQL editor from losing focus
    try {
      ace.edit("id_sql").focus();
    } catch (e) {}

    dispatch.action(RUN_QUERY, { cancelQueryDeferred });
  };
};

export const CLEAR_QUERY_RESULT = "metabase/query_builder/CLEAR_QUERY_RESULT";
export const clearQueryResult = createAction(CLEAR_QUERY_RESULT);

export const getDisplayTypeForCard = (card, queryResults) => {
  // TODO Atte Keinänen 6/1/17: Make a holistic decision based on all queryResults, not just one
  // This method seems to has been a candidate for a rewrite anyway
  const queryResult = queryResults[0];

  let cardDisplay = card.display;

  // try a little logic to pick a smart display for the data
  // TODO: less hard-coded rules for picking chart type
  const isScalarVisualization =
    card.display === "scalar" ||
    card.display === "progress" ||
    card.display === "gauge";
  if (
    !isScalarVisualization &&
    queryResult.data.rows &&
    queryResult.data.rows.length === 1 &&
    queryResult.data.cols.length === 1
  ) {
    // if we have a 1x1 data result then this should always be viewed as a scalar
    cardDisplay = "scalar";
  } else if (
    isScalarVisualization &&
    queryResult.data.rows &&
    (queryResult.data.rows.length > 1 || queryResult.data.cols.length > 1)
  ) {
    // any time we were a scalar and now have more than 1x1 data switch to table view
    cardDisplay = "table";
  } else if (!card.display) {
    // if our query aggregation is "rows" then ALWAYS set the display to "table"
    cardDisplay = "table";
  }

  return cardDisplay;
};

export const QUERY_COMPLETED = "metabase/qb/QUERY_COMPLETED";
export const queryCompleted = (card, queryResults) => {
  return async (dispatch, getState) => {
    dispatch.action(QUERY_COMPLETED, {
      card,
      cardDisplay: getDisplayTypeForCard(card, queryResults),
      queryResults,
    });
  };
};

/**
 * Saves to `visualization_settings` property of a question those visualization settings that
 * 1) don't have a value yet and 2) have `persistDefault` flag enabled.
 *
 * Needed for persisting visualization columns for pulses/alerts, see #6749.
 */
const getQuestionWithDefaultVisualizationSettings = (question, series) => {
  const oldVizSettings = question.visualizationSettings();
  const newVizSettings = {
    ...oldVizSettings,
    ...getPersistableDefaultSettingsForSeries(series),
  };

  // Don't update the question unnecessarily
  // (even if fields values haven't changed, updating the settings will make the question appear dirty)
  if (!_.isEqual(oldVizSettings, newVizSettings)) {
    return question.setVisualizationSettings(newVizSettings);
  } else {
    return question;
  }
};

export const QUERY_ERRORED = "metabase/qb/QUERY_ERRORED";
export const queryErrored = createThunkAction(
  QUERY_ERRORED,
  (startTime, error) => {
    return async (dispatch, getState) => {
      if (error && error.isCancelled) {
        // cancelled, do nothing
        return null;
      } else {
        return { error: error, duration: new Date() - startTime };
      }
    };
  },
);

// cancelQuery
export const CANCEL_QUERY = "metabase/qb/CANCEL_QUERY";
export const cancelQuery = createThunkAction(CANCEL_QUERY, () => {
  return async (dispatch, getState) => {
    const {
      qb: { uiControls, cancelQueryDeferred },
    } = getState();

    if (uiControls.isRunning && cancelQueryDeferred) {
      cancelQueryDeferred.resolve();
    }
  };
});

export const FOLLOW_FOREIGN_KEY = "metabase/qb/FOLLOW_FOREIGN_KEY";
export const followForeignKey = createThunkAction(FOLLOW_FOREIGN_KEY, fk => {
  return async (dispatch, getState) => {
    // TODO Atte Keinänen 6/1/17: Should use `queryResults` instead
    const {
      qb: { card },
    } = getState();
    const queryResult = getFirstQueryResult(getState());

    if (!queryResult || !fk) {
      return false;
    }

    // extract the value we will use to filter our new query
    let originValue;
    for (let i = 0; i < queryResult.data.cols.length; i++) {
      if (isPK(queryResult.data.cols[i].special_type)) {
        originValue = queryResult.data.rows[0][i];
      }
    }

    // action is on an FK column
    let newCard = startNewCard("query", card.dataset_query.database);

    newCard.dataset_query.query["source-table"] = fk.origin.table.id;
    newCard.dataset_query.query.aggregation = ["rows"];
    newCard.dataset_query.query.filter = [
      "and",
      ["=", fk.origin.id, originValue],
    ];

    // run it
    dispatch(setCardAndRun(newCard));
  };
});

export const LOAD_OBJECT_DETAIL_FK_REFERENCES =
  "metabase/qb/LOAD_OBJECT_DETAIL_FK_REFERENCES";
export const loadObjectDetailFKReferences = createThunkAction(
  LOAD_OBJECT_DETAIL_FK_REFERENCES,
  () => {
    return async (dispatch, getState) => {
      // TODO Atte Keinänen 6/1/17: Should use `queryResults` instead
      const {
        qb: { card },
      } = getState();
      const queryResult = getFirstQueryResult(getState());
      const tableForeignKeys = getTableForeignKeys(getState());

      function getObjectDetailIdValue(data) {
        for (let i = 0; i < data.cols.length; i++) {
          let coldef = data.cols[i];
          if (isPK(coldef.special_type)) {
            return data.rows[0][i];
          }
        }
      }

      async function getFKCount(card, queryResult, fk) {
        let fkQuery = createQuery("query");
        fkQuery.database = card.dataset_query.database;
        fkQuery.query["source-table"] = fk.origin.table_id;
        fkQuery.query.aggregation = ["count"];
        fkQuery.query.filter = [
          "and",
          ["=", fk.origin.id, getObjectDetailIdValue(queryResult.data)],
        ];

        let info = { status: 0, value: null };

        try {
          let result = await MetabaseApi.dataset(fkQuery);
          if (
            result &&
            result.status === "completed" &&
            result.data.rows.length > 0
          ) {
            info["value"] = result.data.rows[0][0];
          } else {
            // $FlowFixMe
            info["value"] = "Unknown";
          }
        } catch (error) {
          console.error("error getting fk count", error, fkQuery);
        } finally {
          info["status"] = 1;
        }

        return info;
      }

      // TODO: there are possible cases where running a query would not require refreshing this data, but
      // skipping that for now because it's easier to just run this each time

      // run a query on FK origin table where FK origin field = objectDetailIdValue
      let fkReferences = {};
      for (let i = 0; i < tableForeignKeys.length; i++) {
        let fk = tableForeignKeys[i],
          info = await getFKCount(card, queryResult, fk);
        fkReferences[fk.origin.id] = info;
      }

      return fkReferences;
    };
  },
);

const ADD_FIELD = "metabase/qb/ADD_FIELD";
export const addField = createThunkAction(
  ADD_FIELD,
  (field, run = true) => (dispatch, getState) => {
    const {
      qb: { card },
    } = getState();
    const queryResult = getFirstQueryResult(getState());
    if (
      card.dataset_query.type === "query" &&
      queryResult &&
      queryResult.data
    ) {
      dispatch(
        setDatasetQuery(
          {
            ...card.dataset_query,
            query: {
              ...card.dataset_query.query,
              fields: getExistingFields(card, queryResult.data.cols).concat([
                field,
              ]),
            },
          },
          true,
        ),
      );
    }
  },
);

// DEPRECATED: use metabase/entities/questions
export const ARCHIVE_QUESTION = "metabase/qb/ARCHIVE_QUESTION";
export const archiveQuestion = createThunkAction(
  ARCHIVE_QUESTION,
  (questionId, archived = true) => async (dispatch, getState) => {
    let card = getState().qb.card;

    await dispatch(Questions.actions.setArchived({ id: card.id }, archived));

    dispatch(push(Urls.collection(card.collection_id)));
  },
);

export const VIEW_NEXT_OBJECT_DETAIL = "metabase/qb/VIEW_NEXT_OBJECT_DETAIL";
export const viewNextObjectDetail = () => {
  return (dispatch, getState) => {
    const question = getQuestion(getState());
    let filter = question.query().filters()[0];

    let newFilter = ["=", filter[1], filter[2] + 1];

    dispatch.action(VIEW_NEXT_OBJECT_DETAIL);

    dispatch(
      updateQuestion(
        question
          .query()
          .updateFilter(0, newFilter)
          .question(),
      ),
    );

    dispatch(runQuestionQuery());
  };
};

export const VIEW_PREVIOUS_OBJECT_DETAIL =
  "metabase/qb/VIEW_PREVIOUS_OBJECT_DETAIL";

export const viewPreviousObjectDetail = () => {
  return (dispatch, getState) => {
    const question = getQuestion(getState());
    let filter = question.query().filters()[0];

    if (filter[2] === 1) {
      return false;
    }

    let newFilter = ["=", filter[1], filter[2] - 1];

    dispatch.action(VIEW_PREVIOUS_OBJECT_DETAIL);

    dispatch(
      updateQuestion(
        question
          .query()
          .updateFilter(0, newFilter)
          .question(),
      ),
    );

    dispatch(runQuestionQuery());
  };
};

export const SHOW_CHART_SETTINGS = "metabase/query_builder/SHOW_CHART_SETTINGS";
export const showChartSettings = createAction(SHOW_CHART_SETTINGS);

// these are just temporary mappings to appease the existing QB code and it's naming prefs
export const setDatabaseFn = setQueryDatabase;
export const setSourceTableFn = setQuerySourceTable;
export const setDisplayFn = setCardVisualization;
export const onUpdateVisualizationSettings = updateCardVisualizationSettings;
export const onReplaceAllVisualizationSettings = replaceAllCardVisualizationSettings;<|MERGE_RESOLUTION|>--- conflicted
+++ resolved
@@ -34,11 +34,8 @@
 import { cardIsEquivalent, cardQueryIsEquivalent } from "metabase/meta/Card";
 
 import {
-<<<<<<< HEAD
   getCard,
-=======
   getDatabasesList,
->>>>>>> 10294b19
   getTableMetadata,
   getNativeDatabases,
   getQuestion,
@@ -54,11 +51,7 @@
   getQueryBuilderMode,
 } from "./selectors";
 
-<<<<<<< HEAD
-import { getDatabasesList, getMetadata } from "metabase/selectors/metadata";
-=======
 import { getTables, getMetadata } from "metabase/selectors/metadata";
->>>>>>> 10294b19
 
 import { fetchDatabases } from "metabase/redux/metadata";
 
