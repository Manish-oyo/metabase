version: 2.1

########################################################################################################################
#                                                      EXECUTORS                                                       #
########################################################################################################################

executors:
  default:
    working_directory: /home/circleci/metabase/metabase/
    docker:
      - image: circleci/clojure:lein-2.8.1-node-browsers

  build:
    working_directory: /home/circleci/metabase/metabase/
    docker:
      - image: metabase/ci-build:latest

  java-11:
    working_directory: /home/circleci/metabase/metabase/
    docker:
      - image: circleci/clojure:openjdk-11-lein-2.8.1

  postgres-9-6:
    working_directory: /home/circleci/metabase/metabase/
    docker:
      - image: circleci/clojure:lein-2.8.1-node-browsers
        environment:
          MB_DB_TYPE: postgres
          MB_DB_PORT: 5432
          MB_DB_HOST: localhost
          MB_DB_DBNAME: circle_test
          MB_DB_USER: circle_test
          MB_POSTGRESQL_TEST_USER: circle_test
      - image: circleci/postgres:9.6-alpine
        environment:
          POSTGRES_USER: circle_test
          POSTGRES_DB: circle_test

  mysql-5-7:
    parameters:
      # for testing the use of an at-rest encryption key. Optional.
      encryption-key:
        type: string
        default: ""
    working_directory: /home/circleci/metabase/metabase/
    docker:
      - image: circleci/clojure:lein-2.8.1-node-browsers
        environment:
          MB_DB_TYPE: mysql
          MB_DB_HOST: localhost
          MB_DB_PORT: 3306
          MB_DB_DBNAME: circle_test
          MB_DB_USER: root
          MB_MYSQL_TEST_USER: root
          MB_ENCRYPTION_SECRET_KEY: << parameters.encryption-key >>
      - image: circleci/mysql:5.7.23

  mongo:
     working_directory: /home/circleci/metabase/metabase/
     docker:
       - image: circleci/clojure:lein-2.8.1-node-browsers
       - image: circleci/mongo:3.4

  presto:
    working_directory: /home/circleci/metabase/metabase/
    docker:
      - image: circleci/clojure:lein-2.8.1-node-browsers
        environment:
          MB_PRESTO_TEST_HOST: localhost
          MB_PRESTO_TEST_PORT: 8080

      - image: metabase/presto-mb-ci
        environment:
          JAVA_TOOL_OPTIONS: "-Xmx2g"

  sparksql:
    working_directory: /home/circleci/metabase/metabase/
    docker:
      - image: circleci/clojure:lein-2.8.1-node-browsers
      - image: metabase/spark:2.1.1

  vertica:
    working_directory: /home/circleci/metabase/metabase/
    docker:
      - image: circleci/clojure:lein-2.8.1-node-browsers
      - image: sumitchawla/vertica



########################################################################################################################
#                                                       COMMANDS                                                       #
########################################################################################################################

commands:
  attach-workspace:
    steps:
      - attach_workspace:
          at: /home/circleci/

  restore-be-deps-cache:
    steps:
      - restore_cache:
          keys:
            - be-deps-{{ checksum "project.clj" }}
            - be-deps-

  restore-fe-deps-cache:
    steps:
      - restore_cache:
          keys:
            - fe-deps-{{ checksum "yarn.lock" }}
            - fe-deps-

  run-yarn-command:
    parameters:
      command-name:
        type: string
      command:
        type: string
      before-steps:
        type: steps
        default: []
    steps:
      - attach-workspace
      - restore-fe-deps-cache
      - steps: << parameters.before-steps >>
      - run:
          name: << parameters.command-name >>
          command: yarn << parameters.command >>
          no_output_timeout: 5m


jobs:

########################################################################################################################
#                                                    CHECKOUT ETC.                                                     #
########################################################################################################################

  checkout:
    executor: default
    steps:
      - restore_cache:
          keys:
            - source-{{ .Branch }}-{{ .Revision }}
            - source-{{ .Branch }}
            - source-
      - checkout
      - save_cache:
          key: source-{{ .Branch }}-{{ .Revision }}
          paths:
            - .git
      # The basic idea here is to generate a file with checksums for all the backend source files, and save it as
      # `./backend-checksums.txt`. Then we'll use the checksum of that files for uberjar caching; thus we can reuse
      # the same uberjar for integration tests across any build where the backend files are the same
      - run:
          name: Generate checksums of all backend source files to use as Uberjar cache key
          command: >
            for file in `find ./src -type f -name '*.clj' | sort`;
              do echo `md5sum $file` >> backend-checksums.txt;
            done;
            echo `md5sum project.clj` >> backend-checksums.txt
      - persist_to_workspace:
          root: /home/circleci/
          paths:
            - metabase/metabase

  yaml-linter:
    executor: default
    steps:
      - attach-workspace
      - run:
          name: Install yamllint
          command: npm install yaml-lint
          no_output_timeout: 2m
      - run:
          name: Lint YAML files
          command: ./node_modules/.bin/yamllint `find resources -name '*.yaml'`
          no_output_timeout: 2m


########################################################################################################################
#                                                       BACKEND                                                        #
########################################################################################################################

  be-deps:
    executor: default
    steps:
      - attach-workspace
      - restore-be-deps-cache
      - run: lein with-profile +include-all-drivers deps
      - save_cache:
          key: be-deps-{{ checksum "project.clj" }}
          paths:
            - /home/circleci/.m2

  lein:
    parameters:
      e:
        type: executor
        default: default
      lein-command:
        type: string
    executor: << parameters.e >>
    steps:
      - attach-workspace
      - restore-be-deps-cache
      - run:
          command: lein with-profile +ci << parameters.lein-command >>
          no_output_timeout: 5m

  be-linter-reflection-warnings:
    executor: default
    steps:
      - attach-workspace
      - restore-be-deps-cache
      - run:
          name: Run reflection warnings checker
          command: ./bin/reflection-linter
          no_output_timeout: 5m

  test-driver:
    parameters:
      e:
        type: executor
        default: default
      driver:
        type: string
      timeout:
        type: string
        default: 5m
      jdbc-driver-source:
        type: string
        default: ""
      jdbc-driver-dest:
        type: string
        default: ""
      wait-for-port:
        type: string
        default: ""
      auto-retry:
        type: boolean
        default: false
    executor: << parameters.e >>
    steps:
      - attach-workspace
      - restore-be-deps-cache
      - when:
          condition: << parameters.wait-for-port >>
          steps:
            - run:
                name: Wait for << parameters.driver >> to be ready
                command: >
                  /home/circleci/metabase/metabase/.circleci/skip-driver-tests.sh << parameters.driver >> ||
                  while ! nc -z localhost << parameters.wait-for-port >>; do sleep 0.1; done
                no_output_timeout: 5m
      - when:
          condition: << parameters.jdbc-driver-source >>
          steps:
            - run:
                name: Make plugins dir
                command: mkdir /home/circleci/metabase/metabase/plugins
            - run:
                name: Download << parameters.driver >> JDBC driver JAR
                command: >
                  /home/circleci/metabase/metabase/.circleci/skip-driver-tests.sh << parameters.driver >> ||
                  wget --output-document=plugins/<< parameters.jdbc-driver-dest >> ${<< parameters.jdbc-driver-source >>}
                no_output_timeout: 5m
      - unless:
          condition: << parameters.auto-retry >>
          steps:
            - run:
                name: Test << parameters.driver >> driver
                environment:
                  DRIVERS: h2,<< parameters.driver >>
                command: >
                  /home/circleci/metabase/metabase/.circleci/skip-driver-tests.sh << parameters.driver >> ||
                  lein with-profile +ci test
                no_output_timeout: << parameters.timeout >>
      # This is exactly the same as without auto-retry but will try running the tests a second time if they fail
      - when:
          condition: << parameters.auto-retry >>
          steps:
            - run:
                name: Test << parameters.driver >> driver
                environment:
                  DRIVERS: h2,<< parameters.driver >>
                command: >
                  /home/circleci/metabase/metabase/.circleci/skip-driver-tests.sh << parameters.driver >> ||
                  lein with-profile +ci test || lein with-profile +ci test
                no_output_timeout: << parameters.timeout >>


  test-migrate-from-h2:
    parameters:
      e:
        type: executor
      db-type:
        type: string
    executor: << parameters.e >>
    steps:
      - attach-workspace
      - restore-be-deps-cache
      - run:
          name: Test migrating from H2 -> << parameters.db-type >>
          environment:
            MB_DB_TYPE: << parameters.db-type >>
            MB_DB_HOST: localhost
          command: >
            lein run load-from-h2 ./frontend/test/__runner__/test_db_fixture.db
          no_output_timeout: 5m


########################################################################################################################
#                                                       FRONTEND                                                       #
########################################################################################################################

  fe-deps:
    executor: default
    steps:
      - attach-workspace
      - restore-fe-deps-cache
      - run:
          name: Run yarn if yarn.lock checksum has changed
          command: >
            if [ ! -f yarn.lock.checksum ] || [ "$(md5sum yarn.lock)" != "$(cat yarn.lock.checksum)" ];
              then SAUCE_CONNECT_DOWNLOAD_ON_INSTALL=true yarn;
            fi
          no_output_timeout: 5m
      - run:
          name: Save yarn checksum
          command: md5sum yarn.lock > yarn.lock.checksum
      - save_cache:
          key: fe-deps-{{ checksum "yarn.lock" }}
          paths:
            - /home/circleci/.yarn
            - /home/circleci/.yarn-cache
            - /home/circleci/metabase/metabase/node_modules
            - /home/circleci/yarn.lock.checksum

  fe-linter-eslint:
    executor: default
    steps:
      - run-yarn-command:
          command-name: Run ESLint linter
          command: lint-eslint

  fe-linter-prettier:
    executor: default
    steps:
      - run-yarn-command:
          command-name: Run Prettier formatting linter
          command: lint-prettier

  fe-linter-flow:
    executor: default
    steps:
      - run-yarn-command:
          command-name: Run Flow type checker
          command: flow

  fe-tests-karma:
    executor: default
    steps:
      - run-yarn-command:
          command-name: Run frontend tests (karma)
          command: run test-karma

  fe-tests-unit:
    executor: default
    steps:
      - run-yarn-command:
          command-name: Run frontend unit tests
          command: run test-unit

  fe-tests-integration:
    executor: default
    steps:
      - run-yarn-command:
          command-name: Run frontend integration tests
          command: run test-integration

  build-uberjar:
    executor: default
    steps:
      - attach-workspace
      - restore-be-deps-cache
      - restore_cache:
          keys:
            - uberjar-{{ checksum "./backend-checksums.txt" }}
      - run:
          name: Build uberjar if needed
          command: >
            if [ ! -f './target/uberjar/metabase.jar' ];
              then ./bin/build version uberjar;
            fi
          no_output_timeout: 5m
      - save_cache:
          key: uberjar-{{ checksum "./backend-checksums.txt" }}
          paths:
            - /home/circleci/metabase/metabase/target/uberjar/metabase.jar

  fe-tests-e2e:
    executor: default
    steps:
<<<<<<< HEAD
      - attach_workspace:
          at: /home/circleci/
      - restore_cache:
          <<: *restore-fe-deps-cache
      - restore_cache:
          keys:
            - uberjar-{{ checksum "./backend-checksums.txt" }}
      - run:
          name: Generate version file
          command: ./bin/build version
      - run:
          name: Run frontend e2e tests
          command: yarn run test-e2e-no-build
          no_output_timeout: 5m
          environment:
            DISABLE_LOGGING: true
=======
      - run-yarn-command:
          command-name: Run frontend e2e tests
          command: run test-e2e-no-build
          before-steps:
            - restore_cache:
                keys:
                  - uberjar-{{ checksum "./backend-checksums.txt" }}
            - run:
                name: Generate version file
                command: ./bin/build version
>>>>>>> 35682984


########################################################################################################################
#                                                   DEPLOYMENT, ETC.                                                   #
########################################################################################################################

  deploy-master:
    executor: default
    steps:
      - attach-workspace
      - run: ./bin/deploy-webhook $DEPLOY_WEBHOOK


########################################################################################################################
#                                                      WORKFLOWS                                                       #
########################################################################################################################

workflows:
  version: 2
  build:
    jobs:
      - checkout

      - yaml-linter:
          requires:
            - checkout

      - be-deps:
          requires:
            - checkout

      - lein:
          name: be-tests
          requires:
            - be-deps
          lein-command: test

      - lein:
          name: be-tests-java-11
          requires:
            - be-deps
          e: java-11
          lein-command: test

      - lein:
          name: be-linter-eastwood
          requires:
            - be-deps
          lein-command: eastwood

      - lein:
          name: be-linter-docstring-checker
          requires:
            - be-deps
          lein-command: docstring-checker

      - lein:
          name: be-linter-namespace-decls
          requires:
            - be-deps
          lein-command: check-namespace-decls

      - lein:
          name: be-linter-bikeshed
          requires:
            - be-deps
          lein-command: bikeshed

      - be-linter-reflection-warnings:
          requires:
            - be-deps

      - test-driver:
          name: be-tests-bigquery
          requires:
            - be-tests
          driver: bigquery

      - test-driver:
          name: be-tests-druid
          requires:
            - be-tests
          driver: druid

      - test-driver:
          name: be-tests-googleanalytics
          requires:
            - be-tests
          driver: googleanalytics

      - test-driver:
          name: be-tests-mongo
          requires:
            - be-tests
          e: mongo
          driver: mongo

      - test-driver:
          name: be-tests-mysql
          requires:
            - be-tests
          e:
            name: mysql-5-7
            encryption-key: Orw0AAyzkO/kPTLJRxiyKoBHXa/d6ZcO+p+gpZO/wSQ=
          driver: mysql

      - test-driver:
          name: be-tests-oracle
          requires:
            - be-tests
          jdbc-driver-source: ORACLE_JDBC_JAR
          jdbc-driver-dest: ojdbc7.jar
          driver: oracle

      - test-driver:
          name: be-tests-postgres
          requires:
            - be-tests
          e: postgres-9-6
          driver: postgres

      - test-driver:
          name: be-tests-presto
          requires:
            - be-tests
          e: presto
          wait-for-port: "8080"
          driver: presto

      - test-driver:
          name: be-tests-redshift
          requires:
            - be-tests
          driver: redshift
          timeout: 10m

      - test-driver:
          name: be-tests-snowflake
          requires:
            - be-tests
          driver: snowflake
          timeout: 15m

      - test-driver:
          name: be-tests-sparksql
          requires:
            - be-tests
          e: sparksql
          wait-for-port: "10000"
          driver: sparksql

      - test-driver:
          name: be-tests-sqlite
          requires:
            - be-tests
          driver: sqlite

      - test-driver:
          name: be-tests-sqlserver
          requires:
            - be-tests
          driver: sqlserver

      - test-driver:
          name: be-tests-vertica
          requires:
            - be-tests
          e: vertica
          jdbc-driver-source: VERTICA_JDBC_JAR
          jdbc-driver-dest: vertica-jdbc-7.1.2-0.jar
          driver: vertica
          auto-retry: true

      - test-migrate-from-h2:
          name: be-tests-migrate-to-postgres
          requires:
            - be-tests
          e: postgres-9-6
          db-type: postgres

      - test-migrate-from-h2:
          name: be-tests-migrate-to-mysql
          requires:
            - be-tests
          e: mysql-5-7
          db-type: mysql

      - fe-deps:
          requires:
            - checkout
      - fe-linter-eslint:
          requires:
            - fe-deps
      - fe-linter-prettier:
          requires:
            - fe-deps
      - fe-linter-flow:
          requires:
            - fe-deps
      - fe-tests-karma:
          requires:
            - fe-deps
      - fe-tests-unit:
          requires:
            - fe-deps
      - fe-tests-integration:
          requires:
            - fe-deps
      - build-uberjar:
          requires:
            - be-deps
      - fe-tests-e2e:
          requires:
            - build-uberjar
            - fe-deps

      - deploy-master:
          requires:
            - yaml-linter

            - be-linter-bikeshed
            - be-linter-docstring-checker
            - be-linter-eastwood
            - be-linter-namespace-decls
            - be-linter-reflection-warnings

            - be-tests
            - be-tests-java-11

            - be-tests-bigquery
            - be-tests-druid
            - be-tests-googleanalytics
            - be-tests-mongo
            - be-tests-mysql
            - be-tests-oracle
            - be-tests-postgres
            - be-tests-presto
            - be-tests-redshift
            - be-tests-snowflake
            - be-tests-sparksql
            - be-tests-sqlite
            - be-tests-sqlserver
            - be-tests-vertica

            - be-tests-migrate-to-mysql
            - be-tests-migrate-to-postgres

            - fe-linter-eslint
            - fe-linter-flow
            - fe-linter-prettier

            - fe-tests-e2e
            - fe-tests-integration
            - fe-tests-karma
            - fe-tests-unit
          filters:
            branches:
              only: master<|MERGE_RESOLUTION|>--- conflicted
+++ resolved
@@ -402,24 +402,6 @@
   fe-tests-e2e:
     executor: default
     steps:
-<<<<<<< HEAD
-      - attach_workspace:
-          at: /home/circleci/
-      - restore_cache:
-          <<: *restore-fe-deps-cache
-      - restore_cache:
-          keys:
-            - uberjar-{{ checksum "./backend-checksums.txt" }}
-      - run:
-          name: Generate version file
-          command: ./bin/build version
-      - run:
-          name: Run frontend e2e tests
-          command: yarn run test-e2e-no-build
-          no_output_timeout: 5m
-          environment:
-            DISABLE_LOGGING: true
-=======
       - run-yarn-command:
           command-name: Run frontend e2e tests
           command: run test-e2e-no-build
@@ -430,7 +412,6 @@
             - run:
                 name: Generate version file
                 command: ./bin/build version
->>>>>>> 35682984
 
 
 ########################################################################################################################
