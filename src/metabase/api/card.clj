--- conflicted
+++ resolved
@@ -675,23 +675,9 @@
   [id]
   (related/related (Card id)))
 
-<<<<<<< HEAD
-(defn adhoc-query
-  "Wrap query map into a Query object (mostly to fascilitate type dispatch)."
-  [query]
-  (->> {:dataset_query query}
-       (merge (card/query->database-and-table-ids query))
-       query/map->QueryInstance))
-=======
 (api/defendpoint POST "/related"
   "Return related entities for an ad-hoc query."
   [:as {query :body}]
   (related/related (query/adhoc-query query)))
->>>>>>> cd92191a
-
-(api/defendpoint POST "/related"
-  "Return related entities for an ad-hoc query."
-  [:as {query :body}]
-  (related/related (adhoc-query query)))
 
 (api/define-routes)