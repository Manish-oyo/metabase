--- conflicted
+++ resolved
@@ -88,19 +88,14 @@
 ;;; ### GENERIC RESPONSE HELPERS
 ;; These are basically the same as the `api-` versions but with RESPONSE-PAIR already bound
 
-<<<<<<< HEAD
-;; GENERIC 400 RESPONSE HELPERS
-;; If you can't be bothered to write a custom error message
+;; #### GENERIC 400 RESPONSE HELPERS
 (def generic-400 [400 "Invalid Request."])
 (defn     check-400 [test]    (check test generic-400))
 (defmacro let-400   [& args] `(api-let   ~generic-400 ~@args))
 (defmacro ->400     [& args] `(api->     ~generic-400 ~@args))
 (defmacro ->>400    [& args] `(api->>    ~generic-400 ~@args))
 
-;; GENERIC 404 RESPONSE HELPERS
-=======
 ;; #### GENERIC 404 RESPONSE HELPERS
->>>>>>> 4f05c07e
 (def generic-404 [404 "Not found."])
 (defn     check-404 [test]    (check test generic-404))
 (defmacro let-404   [& args] `(api-let   ~generic-404 ~@args))
